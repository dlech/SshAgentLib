#ignore thumbnails created by windows
Thumbs.db
#Ignore files build by Visual Studio
*.obj
*.exe
*.pdb
*.user
*.aps
*.pch
*.vspscc
*_i.c
*_p.c
*.ncb
*.suo
*.tlb
*.tlh
*.bak
*.cache
*.ilk
*.log
[Bb]in
[Dd]ebug*/
*.lib
*.sbr
obj/
[Rr]elease*/
_ReSharper*/
[Tt]est[Rr]esult*
.vs/

#Ignore monodevelop/linux
*.pidb
*.userprefs
*~
test-results*/
*.resources

SshAgentLibTests/SshAgentLibTests.VisualState.xml
SshAgentLibTests/SshAgentLibTests.csproj.VisualState.xml

# Nuget
packages/

<<<<<<< HEAD
#ignore jetbrains rider files
.idea/
=======
# Code coverage
coverage/
>>>>>>> 7699fb52
<|MERGE_RESOLUTION|>--- conflicted
+++ resolved
@@ -28,6 +28,9 @@
 [Tt]est[Rr]esult*
 .vs/
 
+#ignore jetbrains rider files
+.idea/
+
 #Ignore monodevelop/linux
 *.pidb
 *.userprefs
@@ -41,10 +44,5 @@
 # Nuget
 packages/
 
-<<<<<<< HEAD
-#ignore jetbrains rider files
-.idea/
-=======
 # Code coverage
-coverage/
->>>>>>> 7699fb52
+coverage/